--- conflicted
+++ resolved
@@ -1,10 +1,6 @@
 import logging
 
-<<<<<<< HEAD
-from cartography.intel.helper.google_request import GoogleRetryException
-from cartography.intel.helper.google_request import repeat_request
-=======
->>>>>>> c873d8d5
+from googleapiclient.discovery import HttpError
 from cartography.util import run_cleanup_job
 
 logger = logging.getLogger(__name__)
@@ -24,19 +20,16 @@
     See https://googleapis.github.io/google-api-python-client/docs/epy/googleapiclient.discovery-module.html#build.
     :return: List of Google groups in domain
     """
-<<<<<<< HEAD
-    return repeat_request(
-        req=admin.groups().list,
-        req_args={'customer': 'my_customer', 'maxResults': 200, 'orderBy': 'email'},
-        req_next=admin.groups().list_next,
-    )
-=======
     request = admin.groups().list(customer='my_customer', maxResults=20, orderBy='email')
     response_objects = []
+    count = 0
     while request is not None:
         resp = request.execute(num_retries=GOOGLE_API_NUM_RETRIES)
         response_objects.append(resp)
         request = admin.groups().list_next(request, resp)
+        if count > 1:
+            break
+        count += 1
     return response_objects
 
 
@@ -51,7 +44,6 @@
         for group in response_object['groups']:
             groups.append(group)
     return groups
->>>>>>> c873d8d5
 
 
 def transform_api_objects(response_objects, key):
@@ -70,18 +62,11 @@
     :param key: where the core objects live
     :return: list of dictionary objects as defined in /docs/schema/gsuite.md
     """
-    groups = []
-<<<<<<< HEAD
+    objects = []
     for response_object in response_objects:
-        for group in response_object.get(key, []):
-            groups.append(group)
-=======
-    while request is not None:
-        resp = request.execute(num_retries=GOOGLE_API_NUM_RETRIES)
-        groups = groups + resp.get('groups', [])
-        request = admin.groups().list_next(request, resp)
->>>>>>> c873d8d5
-    return groups
+        for object in response_object.get(key, []):
+            objects.append(object)
+    return objects
 
 
 def get_members_for_group(admin, group_email):
@@ -91,13 +76,11 @@
 
     :return: List of dictionaries representing Users or Groups.
     """
-    return repeat_request(
-        req=admin.members().list,
-        req_args={'groupKey': group_email, 'maxResults': 500},
-        req_next=admin.members().list_next,
-    )
-<<<<<<< HEAD
-=======
+
+    request = admin.members().list(
+        groupKey=group_email,
+        maxResults=500,
+    )
     members = []
     while request is not None:
         resp = request.execute(num_retries=GOOGLE_API_NUM_RETRIES)
@@ -105,7 +88,6 @@
         request = admin.members().list_next(request, resp)
 
     return members
->>>>>>> c873d8d5
 
 
 def get_all_users(admin):
@@ -119,21 +101,17 @@
     :return: List of Google users in domain
     see https://developers.google.com/admin-sdk/directory/v1/guides/manage-users#get_all_domain_users
     """
-<<<<<<< HEAD
-    return repeat_request(
-        req=admin.users().list,
-        req_args={'customer': 'my_customer', 'maxResults': 500, 'orderBy': 'email'},
-        req_next=admin.users().list_next,
-    )
-=======
     request = admin.users().list(customer='my_customer', maxResults=500, orderBy='email')
     response_objects = []
+    count = 0
     while request is not None:
         resp = request.execute(num_retries=GOOGLE_API_NUM_RETRIES)
         response_objects.append(resp)
         request = admin.users().list_next(request, resp)
+        if count > 1:
+            break
+        count += 1
     return response_objects
->>>>>>> c873d8d5
 
 
 def load_gsuite_groups(session, groups, gsuite_update_tag):
@@ -253,8 +231,8 @@
     logger.debug('Syncing GSuite Users')
     try:
         resp_objs = get_all_users(admin)
-    except GoogleRetryException as e:
-        logger.warning(f"Failed to sync GSuite Users.  Reason: {e}")
+    except HttpError as e:
+        logger.warning(f"Failed to sync GSuite Users.  Aborting GSuite users sync.  Reason: {e}")
         resp_objs = []
 
     if resp_objs:
@@ -275,11 +253,10 @@
     :return: Nothing
     """
     logger.debug('Syncing GSuite Groups')
-
     try:
         resp_objs = get_all_groups(admin)
-    except GoogleRetryException as e:
-        logger.warning(f"Failed to sync GSuite Groups.  Reason: {e}")
+    except HttpError as e:
+        logger.warning(f"Failed to sync GSuite Groups.  Aborting GSuite groups sync.  Reason: {e}.")
         resp_objs = []
 
     if resp_objs:
@@ -291,6 +268,13 @@
 
 def sync_gsuite_members(groups, session, admin, gsuite_update_tag):
     for group in groups:
-        resp_objs = get_members_for_group(admin, group['email'])
-        members = transform_api_objects(resp_objs, 'members')
-        load_gsuite_members(session, group, members, gsuite_update_tag)+        try:
+            resp_objs = get_members_for_group(admin, group['email'])
+        except HttpError as e:
+            logger.warning(f"Failed to sync GSuite members for group {group['email']}."
+                           f"Aborting member sync for current group.  Reason: {e}.")
+            resp_objs = []
+
+        if resp_objs:
+            members = transform_api_objects(resp_objs, 'members')
+            load_gsuite_members(session, group, members, gsuite_update_tag)